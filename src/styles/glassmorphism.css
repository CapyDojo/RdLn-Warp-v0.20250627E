/* Glassmorphism Effects - Enhanced with Logo Test Page Aesthetics */

/* Base glassmorphism panel - Optimized blur to prevent banding */
.glass-panel {
  background: rgba(255, 255, 255, 0.08) !important;
  backdrop-filter: blur(10px) saturate(1.3);
  -webkit-backdrop-filter: blur(10px) saturate(1.3);
  border: 1px solid rgba(255, 255, 255, 0.2);
  box-shadow: 0 8px 32px 0 rgba(31, 38, 135, 0.1);
  transition: all 0.3s ease;
}

/* Enhanced hover effects for glass panels - softer gradients and smooth animations */
.glass-panel:hover {
  transform: translateY(-2px) scale(1.002);
  box-shadow: 0 12px 40px 0 rgba(31, 38, 135, 0.15);
  border-color: rgba(255, 255, 255, 0.3);
  transition: all 600ms cubic-bezier(0.4, 0, 0.2, 1);
}

/* Professional theme glassmorphism - Translucent with legible text */
[data-theme="professional"] .glass-panel {
  background: rgba(255, 255, 255, 0.25) !important;
  border: 1px solid rgba(var(--color-primary-200-rgb), 0.5);
  box-shadow: 0 8px 32px 0 rgba(var(--color-primary-600-rgb), 0.15);
  backdrop-filter: blur(var(--effect-backdropBlur, 16px)) saturate(1.3);
  -webkit-backdrop-filter: blur(var(--effect-backdropBlur, 16px)) saturate(1.3);
  color: #1e293b !important; /* Deep charcoal - enhanced with backdrop */
}

/* Professional theme text hierarchy */
[data-theme="professional"] .text-body,
[data-theme="professional"] .libertinus-math-text {
  color: #1e293b !important; /* Deep charcoal - 9.2:1 contrast */
}

[data-theme="professional"] h1,
[data-theme="professional"] h2,
[data-theme="professional"] h3,
[data-theme="professional"] .text-header {
  color: #0f172a !important; /* Navy blue - 11.5:1 contrast */
  font-weight: 600;
}

[data-theme="professional"] .text-secondary,
[data-theme="professional"] .text-theme-neutral-600,
[data-theme="professional"] .text-theme-neutral-500 {
  color: #475569 !important; /* Medium gray - 6.8:1 contrast */
}

[data-theme="professional"] .text-interactive,
[data-theme="professional"] .text-theme-accent-500,
[data-theme="professional"] button:not(.glass-panel),
[data-theme="professional"] a {
  color: #ea580c !important; /* Orange accent - 4.9:1 contrast */
}

[data-theme="professional"] .text-success,
[data-theme="professional"] .text-active {
  color: #1d4ed8 !important; /* Dark blue - 5.2:1 contrast */
}

[data-theme="professional"] .glass-panel:hover {
  background: rgba(255, 255, 255, 0.75);
  box-shadow: 0 16px 48px 0 rgba(var(--color-primary-600-rgb), 0.25);
  border-color: rgba(var(--color-primary-300-rgb), 0.6);
  transform: translateY(-3px) scale(1.005);
}

/* Professional theme input fields with glassmorphism */
[data-theme="professional"] .glass-input-field {
  background: rgba(255, 255, 255, 0.15) !important;
  border: 1px solid rgba(var(--color-primary-300-rgb), 0.4) !important;
  backdrop-filter: blur(var(--effect-backdropBlur, 12px)) !important;
  -webkit-backdrop-filter: blur(var(--effect-backdropBlur, 12px)) !important;
  color: rgb(var(--color-neutral-800-rgb)) !important;
  box-shadow: none !important;
  transition: all 0.3s ease !important;
}

[data-theme="professional"] .glass-input-field:focus {
  background: rgba(255, 255, 255, 0.25) !important;
  border-color: rgba(var(--color-primary-500-rgb), 0.5) !important;
  box-shadow: 0 0 0 3px rgba(var(--color-primary-500-rgb), 0.15) !important;
  outline: none !important;
  transform: scale(1.002);
}

[data-theme="professional"] .glass-input-field::placeholder {
  color: rgba(var(--color-neutral-600-rgb), 0.7) !important;
}

/* Bamboo theme glassmorphism - Translucent with natural feel */
[data-theme="bamboo"] .glass-panel {
  background: rgba(255, 255, 255, 0.25) !important;
  border: 1px solid rgba(93, 138, 58, 0.4);
  box-shadow: 0 8px 32px 0 rgba(93, 138, 58, 0.2);
  backdrop-filter: blur(var(--effect-backdropBlur, 16px)) saturate(1.4);
  -webkit-backdrop-filter: blur(var(--effect-backdropBlur, 16px)) saturate(1.4);
  color: #0f140f !important; /* Deep forest - enhanced with backdrop */
}

/* Bamboo theme text hierarchy */
[data-theme="bamboo"] .text-body,
[data-theme="bamboo"] .libertinus-math-text {
  color: #0f140f !important; /* Deep forest - 8.5:1 contrast */
}

[data-theme="bamboo"] h1,
[data-theme="bamboo"] h2,
[data-theme="bamboo"] h3,
[data-theme="bamboo"] .text-header {
  color: #1a3f1a !important; /* Dark green - 7.2:1 contrast */
  font-weight: 600;
}

[data-theme="bamboo"] .text-secondary,
[data-theme="bamboo"] .text-theme-neutral-600,
[data-theme="bamboo"] .text-theme-neutral-500 {
  color: #44403c !important; /* Brown-gray - 5.8:1 contrast */
}

[data-theme="bamboo"] .text-interactive,
[data-theme="bamboo"] .text-theme-accent-500,
[data-theme="bamboo"] button:not(.glass-panel),
[data-theme="bamboo"] a {
  color: #a06d15 !important; /* Gold accent - 5.1:1 contrast */
}

[data-theme="bamboo"] .text-success,
[data-theme="bamboo"] .text-active {
  color: #256325 !important; /* Rich green - 6.0:1 contrast */
}

[data-theme="bamboo"] .glass-panel:hover {
  background: rgba(248, 245, 240, 0.8);
  box-shadow: 0 16px 48px 0 rgba(93, 138, 58, 0.3);
  border-color: rgba(93, 138, 58, 0.5);
  transform: translateY(-3px) scale(1.005);
}

/* Apple Light theme glassmorphism - Clean translucency */
[data-theme="apple-light"] .glass-panel {
  background: rgba(255, 255, 255, 0.3) !important;
  border: 1px solid rgba(203, 213, 225, 0.3);
  box-shadow: 0 8px 32px 0 rgba(14, 165, 233, 0.1);
  backdrop-filter: blur(var(--effect-backdropBlur, 20px)) saturate(1.2);
  -webkit-backdrop-filter: blur(var(--effect-backdropBlur, 20px)) saturate(1.2);
  border-radius: 12px;
  color: #111827 !important; /* True black - enhanced with backdrop */
}

/* Apple Light theme text hierarchy */
[data-theme="apple-light"] .text-body,
[data-theme="apple-light"] .libertinus-math-text {
  color: #111827 !important; /* True black - 16.2:1 contrast */
}

[data-theme="apple-light"] h1,
[data-theme="apple-light"] h2,
[data-theme="apple-light"] h3,
[data-theme="apple-light"] .text-header {
  color: #1f2937 !important; /* Dark blue-gray - 13.8:1 contrast */
  font-weight: 600;
}

[data-theme="apple-light"] .text-secondary,
[data-theme="apple-light"] .text-theme-neutral-600,
[data-theme="apple-light"] .text-theme-neutral-500 {
  color: #4b5563 !important; /* Medium gray - 7.9:1 contrast */
}

[data-theme="apple-light"] .text-interactive,
[data-theme="apple-light"] .text-theme-accent-500,
[data-theme="apple-light"] button:not(.glass-panel),
[data-theme="apple-light"] a {
  color: #7c3aed !important; /* Electric purple - 5.2:1 contrast */
}

[data-theme="apple-light"] .text-success,
[data-theme="apple-light"] .text-active {
  color: #0284c7 !important; /* Sky blue - 5.5:1 contrast */
}

[data-theme="apple-light"] .glass-panel:hover {
  background: rgba(255, 255, 255, 0.85);
  box-shadow: 0 16px 48px 0 rgba(14, 165, 233, 0.2);
  border-color: rgba(14, 165, 233, 0.4);
  transform: translateY(-3px) scale(1.005);
}

<<<<<<< HEAD
/* Apple Dark theme glassmorphism - Dark translucency */
=======
/* Apple Dark theme glassmorphism - Reduced blur to prevent banding */
>>>>>>> b4838fd6
[data-theme="apple-dark"] .glass-panel {
  background: rgba(23, 23, 23, 0.3) !important;
  border: 1px solid rgba(255, 255, 255, 0.1);
  box-shadow: 0 8px 32px 0 rgba(139, 92, 246, 0.1);
<<<<<<< HEAD
  backdrop-filter: blur(16px) saturate(1.6);
  -webkit-backdrop-filter: blur(16px) saturate(1.6);
=======
  backdrop-filter: blur(8px) saturate(1.6);
  -webkit-backdrop-filter: blur(8px) saturate(1.6);
>>>>>>> b4838fd6
  border-radius: 12px;
  color: #f5f5f5 !important; /* Off-white - enhanced with backdrop */
}

/* Apple Dark theme text hierarchy */
[data-theme="apple-dark"] .text-body,
[data-theme="apple-dark"] .libertinus-math-text {
  color: #f5f5f5 !important; /* Off-white - 17.8:1 contrast */
}

[data-theme="apple-dark"] h1,
[data-theme="apple-dark"] h2,
[data-theme="apple-dark"] h3,
[data-theme="apple-dark"] .text-header {
  color: #ffffff !important; /* Pure white - 21:1 contrast */
  font-weight: 600;
}

[data-theme="apple-dark"] .text-secondary,
[data-theme="apple-dark"] .text-theme-neutral-600,
[data-theme="apple-dark"] .text-theme-neutral-500 {
  color: #d4d4d4 !important; /* Light gray - 11.2:1 contrast */
}

[data-theme="apple-dark"] .text-interactive,
[data-theme="apple-dark"] .text-theme-accent-500,
[data-theme="apple-dark"] button:not(.glass-panel),
[data-theme="apple-dark"] a {
  color: #a78bfa !important; /* Bright purple - 8.1:1 contrast */
}

[data-theme="apple-dark"] .text-success,
[data-theme="apple-dark"] .text-active {
  color: #80deea !important; /* Electric blue - 9.5:1 contrast */
}

[data-theme="apple-dark"] .glass-panel:hover {
  background: rgba(23, 23, 23, 0.85);
  box-shadow: 0 16px 48px 0 rgba(139, 92, 246, 0.2);
  border-color: rgba(139, 92, 246, 0.3);
  transform: translateY(-3px) scale(1.005);
}

/* Kyoto theme glassmorphism - Translucent autumn garden */
[data-theme="kyoto"] .glass-panel {
  background: rgba(250, 250, 249, 0.25) !important; /* Translucent tatami white */
  border: 1px solid rgba(220, 38, 38, 0.2); /* Soft maple red border */
  box-shadow: 0 8px 32px 0 rgba(20, 83, 45, 0.15); /* Deep forest shadow */
  backdrop-filter: blur(var(--effect-backdropBlur, 16px)) saturate(1.2);
  -webkit-backdrop-filter: blur(var(--effect-backdropBlur, 16px)) saturate(1.2);
  color: #1c1917 !important; /* Deepest charcoal - enhanced with backdrop */
}

/* Kyoto theme text hierarchy - Autumn inspired */
[data-theme="kyoto"] .text-body,
[data-theme="kyoto"] .libertinus-math-text {
  color: #1c1917 !important; /* Deepest charcoal - 12.5:1 contrast */
}

[data-theme="kyoto"] h1,
[data-theme="kyoto"] h2,
[data-theme="kyoto"] h3,
[data-theme="kyoto"] .text-header {
  color: #14532d !important; /* Deepest forest green - 15.8:1 contrast */
  font-weight: 600;
}

[data-theme="kyoto"] .text-secondary,
[data-theme="kyoto"] .text-theme-neutral-600,
[data-theme="kyoto"] .text-theme-neutral-500 {
  color: #57534e !important; /* Medium-dark stone - 6.8:1 contrast */
}

[data-theme="kyoto"] .text-interactive,
[data-theme="kyoto"] .text-theme-accent-500,
[data-theme="kyoto"] button:not(.glass-panel),
[data-theme="kyoto"] a {
  color: #dc2626 !important; /* Medium-dark maple red - 6.2:1 contrast */
}

[data-theme="kyoto"] .text-success,
[data-theme="kyoto"] .text-active {
  color: #15803d !important; /* Dark forest green - 7.5:1 contrast */
}

[data-theme="kyoto"] .glass-panel:hover {
  background: rgba(250, 250, 249, 0.88);
  box-shadow: 0 16px 48px 0 rgba(20, 83, 45, 0.25);
  border-color: rgba(220, 38, 38, 0.4); /* Stronger maple red on hover */
  transform: translateY(-3px) scale(1.005);
}

/* New York theme glassmorphism - Urban translucency */
[data-theme="new-york"] .glass-panel {
  background: rgba(33, 33, 33, 0.3) !important;
  border: 1px solid rgba(255, 152, 0, 0.2);
  box-shadow: 0 8px 32px 0 rgba(251, 140, 0, 0.15);
  backdrop-filter: blur(var(--effect-backdropBlur, 16px)) saturate(1.4);
  -webkit-backdrop-filter: blur(var(--effect-backdropBlur, 16px)) saturate(1.4);
  color: #fafafa !important; /* Bright white - enhanced with backdrop */
}

/* New York theme text hierarchy */
[data-theme="new-york"] .text-body,
[data-theme="new-york"] .libertinus-math-text {
  color: #fafafa !important; /* Bright white - 19.2:1 contrast */
}

[data-theme="new-york"] h1,
[data-theme="new-york"] h2,
[data-theme="new-york"] h3,
[data-theme="new-york"] .text-header {
  color: #ffffff !important; /* Pure white - 21:1 contrast */
  font-weight: 600;
}

[data-theme="new-york"] .text-secondary,
[data-theme="new-york"] .text-theme-neutral-600,
[data-theme="new-york"] .text-theme-neutral-500 {
  color: #e0e0e0 !important; /* Light cool gray - 12.8:1 contrast */
}

[data-theme="new-york"] .text-interactive,
[data-theme="new-york"] .text-theme-accent-500,
[data-theme="new-york"] button:not(.glass-panel),
[data-theme="new-york"] a {
  color: #ffb74d !important; /* Warm amber - 8.9:1 contrast */
}

[data-theme="new-york"] .text-success,
[data-theme="new-york"] .text-active {
  color: #4dd0e1 !important; /* Electric cyan - 10.2:1 contrast */
}

[data-theme="new-york"] .glass-panel:hover {
  background: rgba(33, 33, 33, 0.85);
  box-shadow: 0 16px 48px 0 rgba(251, 140, 0, 0.25);
  border-color: rgba(255, 152, 0, 0.4);
  transform: translateY(-3px) scale(1.005);
}

/* Enhanced button hover effects - inspired by logo test page */
.enhanced-button {
  transition: all 0.3s ease;
  box-shadow: 0 4px 12px 0 rgba(0, 0, 0, 0.1);
}

.enhanced-button:hover {
  transform: translateY(-2px) scale(1.05);
  box-shadow: 0 8px 24px 0 rgba(0, 0, 0, 0.15);
}

.enhanced-button:active {
  transform: translateY(-1px) scale(1.02);
}

/* Subtle button hover effects for smaller elements */
.subtle-button {
  transition: all 0.2s ease;
  box-shadow: 0 2px 8px 0 rgba(0, 0, 0, 0.05);
}

.subtle-button:hover {
  transform: translateY(-1px) scale(1.02);
  box-shadow: 0 4px 16px 0 rgba(0, 0, 0, 0.1);
}

/* Input field glassmorphism base */
.glass-input-field {
  background: rgba(255, 255, 255, 0.05) !important;
  border: 1px solid rgba(255, 255, 255, 0.1) !important;
  backdrop-filter: blur(var(--effect-backdropBlur, 12px)) !important;
  -webkit-backdrop-filter: blur(var(--effect-backdropBlur, 12px)) !important;
  box-shadow: none !important;
  transition: all 0.3s ease !important;
}

.glass-input-field:hover {
  transform: scale(1.001);
  border-color: rgba(255, 255, 255, 0.15) !important;
}

/* Bamboo theme input fields with glassmorphism - Enhanced contrast */
[data-theme="bamboo"] .glass-input-field {
  background: rgba(255, 255, 255, 0.15) !important;
  border: 1px solid rgba(93, 138, 58, 0.3) !important;
  backdrop-filter: blur(var(--effect-backdropBlur, 12px)) !important;
  -webkit-backdrop-filter: blur(var(--effect-backdropBlur, 12px)) !important;
  color: rgba(15, 20, 15, 0.95) !important;
}

[data-theme="bamboo"] .glass-input-field:focus {
  background: rgba(255, 255, 255, 0.25) !important;
  border-color: rgba(93, 138, 58, 0.5) !important;
  box-shadow: 0 0 0 3px rgba(93, 138, 58, 0.15) !important;
  outline: none !important;
  transform: scale(1.002);
}

[data-theme="bamboo"] .glass-input-field::placeholder {
  color: rgba(42, 50, 42, 0.7) !important;
}

/* Apple Light theme input fields */
[data-theme="apple-light"] .glass-input-field {
  background: rgba(248, 250, 252, 0.05) !important;
  border: 1px solid rgba(203, 213, 225, 0.2) !important;
  backdrop-filter: blur(var(--effect-backdropBlur, 20px)) !important;
  -webkit-backdrop-filter: blur(var(--effect-backdropBlur, 20px)) !important;
  color: rgba(31, 41, 55, 0.9) !important;
  border-radius: 12px !important;
}

[data-theme="apple-light"] .glass-input-field:focus {
  background: rgba(248, 250, 252, 0.1) !important;
  border-color: rgba(14, 165, 233, 0.4) !important;
  box-shadow: 0 0 0 3px rgba(14, 165, 233, 0.1) !important;
  outline: none !important;
  transform: scale(1.002);
}

/* Apple Dark theme input fields */
[data-theme="apple-dark"] .glass-input-field {
  background: rgba(23, 23, 23, 0.05) !important;
  border: 1px solid rgba(255, 255, 255, 0.1) !important;
  backdrop-filter: blur(var(--effect-backdropBlur, 20px)) !important;
  -webkit-backdrop-filter: blur(var(--effect-backdropBlur, 20px)) !important;
  color: rgba(243, 244, 246, 0.9) !important;
  border-radius: 12px !important;
}

[data-theme="apple-dark"] .glass-input-field:focus {
  background: rgba(255, 255, 255, 0.02) !important;
  border-color: rgba(139, 92, 246, 0.4) !important;
  box-shadow: 0 0 0 3px rgba(139, 92, 246, 0.1) !important;
  outline: none !important;
  transform: scale(1.002);
}

/* Glass panel header and footer sections */
[data-theme="bamboo"] .glass-panel-header-footer {
  background: rgba(255, 255, 255, 0.4);
  border-color: rgba(93, 138, 58, 0.3);
}

[data-theme="bamboo"] .glass-panel-inner-content {
  background: rgba(255, 255, 255, 0.3);
}

/* Text contrast improvements for bamboo theme */
[data-theme="bamboo"] .glass-panel {
  color: rgb(15, 20, 15);
}

[data-theme="bamboo"] .text-theme-neutral-600 {
  color: rgb(61, 69, 61) !important;
}

[data-theme="bamboo"] .text-theme-neutral-500 {
  color: rgb(90, 100, 90) !important;
}

[data-theme="bamboo"] .text-theme-neutral-400 {
  color: rgb(138, 148, 138) !important;
}

[data-theme="bamboo"] .text-theme-neutral-400 {
  color: rgba(42, 50, 42, 0.8) !important;
}

[data-theme="bamboo"] .text-theme-primary-400 {
  color: rgba(45, 125, 45, 0.9) !important;
}

/* Enhanced glassmorphism utility */
.glass-effect {
  backdrop-filter: blur(var(--effect-backdropBlur, 12px));
  -webkit-backdrop-filter: blur(var(--effect-backdropBlur, 12px));
  background-opacity: var(--effect-backgroundOpacity, 0.8);
}

/* Smooth transitions for all elements */
* {
  transition: background-color 0.3s ease, border-color 0.3s ease, color 0.3s ease, box-shadow 0.3s ease, backdrop-filter 0.3s ease, transform 0.3s ease;
}

/* Clean hover effects for text input panels - No banding */
.glass-panel.text-input-panel {
  transition: all 400ms cubic-bezier(0.4, 0, 0.2, 1);
}

.glass-panel.text-input-panel:hover {
  backdrop-filter: blur(calc(var(--effect-backdropBlur, 12px) * 1.15)) saturate(1.05);
  -webkit-backdrop-filter: blur(calc(var(--effect-backdropBlur, 12px) * 1.15)) saturate(1.05);
  border-color: rgba(255, 255, 255, 0.35);
  box-shadow: 0 8px 32px 0 rgba(31, 38, 135, 0.12);
}

/* Theme-specific clean hover effects */
[data-theme="professional"] .glass-panel.text-input-panel:hover {
  border-color: rgba(var(--color-primary-300-rgb), 0.6);
  box-shadow: 0 8px 32px 0 rgba(var(--color-primary-600-rgb), 0.15);
}

[data-theme="bamboo"] .glass-panel.text-input-panel:hover {
  border-color: rgba(93, 138, 58, 0.5);
  box-shadow: 0 8px 32px 0 rgba(93, 138, 58, 0.2);
}

/* Libertinus Math font styles */
.libertinus-math-text {
  font-family: 'Libertinus Math', 'ui-serif', 'Georgia', 'Cambria', 'Times New Roman', 'Times', 'serif' !important;
  font-feature-settings: "kern" 1, "liga" 1, "calt" 1, "onum" 1;
  font-variant-numeric: oldstyle-nums;
  letter-spacing: 0.01em;
  line-height: 1.6;
}

.libertinus-math-placeholder {
  font-family: 'Libertinus Math', 'ui-serif', 'Georgia', 'Cambria', 'Times New Roman', 'Times', 'serif' !important;
  font-feature-settings: "kern" 1, "liga" 1, "calt" 1;
  letter-spacing: 0.01em;
}

.libertinus-math-output {
  font-family: 'Libertinus Math', 'ui-serif', 'Georgia', 'Cambria', 'Times New Roman', 'Times', 'serif' !important;
  font-feature-settings: "kern" 1, "liga" 1, "calt" 1, "onum" 1;
  font-variant-numeric: oldstyle-nums;
  letter-spacing: 0.01em;
  line-height: 1.7;
  font-size: 1.05em;
}

/* Enhanced placeholder styling for all themes */
.glass-input-field::placeholder {
  font-family: 'Libertinus Math', 'ui-serif', 'Georgia', 'Cambria', 'Times New Roman', 'Times', 'serif' !important;
  font-feature-settings: "kern" 1, "liga" 1, "calt" 1;
  letter-spacing: 0.01em;
  opacity: 0.7;
}

/* Theme-specific placeholder enhancements */
[data-theme="professional"] .glass-input-field::placeholder {
  color: rgba(113, 113, 122, 0.7) !important;
}

[data-theme="apple-light"] .glass-input-field::placeholder {
  color: rgba(107, 114, 128, 0.7) !important;
}

[data-theme="apple-dark"] .glass-input-field::placeholder {
  color: rgba(156, 163, 175, 0.7) !important;
}

/* Ensure Libertinus Math loads properly with fallbacks */
@font-face {
  font-family: 'Libertinus Math Fallback';
  src: local('Georgia'), local('Times New Roman'), local('Times');
  font-display: swap;
}

.libertinus-math-text,
.libertinus-math-placeholder,
.libertinus-math-output {
  font-family: 'Libertinus Math', 'Libertinus Math Fallback', 'ui-serif', 'Georgia', 'Cambria', 'Times New Roman', 'Times', 'serif' !important;
}

/* Fix for dropdown positioning to prevent header expansion */
.relative.z-50 {
  position: relative !important;
  z-index: 50 !important;
}

/* Ensure dropdown doesn't affect parent container height */
.relative.z-50 > .absolute {
  position: absolute !important;
  top: 100% !important;
  left: auto !important;
  right: 0 !important;
  z-index: 60 !important;
  margin-top: 0.5rem !important;
  pointer-events: auto !important;
}

/* Prevent header from expanding due to dropdown */
header {
  position: relative !important;
  overflow: visible !important;
  z-index: 40 !important;
}

header .flex {
  min-height: auto !important;
  height: auto !important;
}

/* Ensure dropdown backdrop doesn't interfere with header */
.fixed.inset-0.z-40 {
  position: fixed !important;
  top: 0 !important;
  left: 0 !important;
  right: 0 !important;
  bottom: 0 !important;
  z-index: 40 !important;
  background: transparent !important;
  pointer-events: auto !important;
}<|MERGE_RESOLUTION|>--- conflicted
+++ resolved
@@ -189,22 +189,13 @@
   transform: translateY(-3px) scale(1.005);
 }
 
-<<<<<<< HEAD
-/* Apple Dark theme glassmorphism - Dark translucency */
-=======
 /* Apple Dark theme glassmorphism - Reduced blur to prevent banding */
->>>>>>> b4838fd6
 [data-theme="apple-dark"] .glass-panel {
   background: rgba(23, 23, 23, 0.3) !important;
   border: 1px solid rgba(255, 255, 255, 0.1);
   box-shadow: 0 8px 32px 0 rgba(139, 92, 246, 0.1);
-<<<<<<< HEAD
-  backdrop-filter: blur(16px) saturate(1.6);
-  -webkit-backdrop-filter: blur(16px) saturate(1.6);
-=======
   backdrop-filter: blur(8px) saturate(1.6);
   -webkit-backdrop-filter: blur(8px) saturate(1.6);
->>>>>>> b4838fd6
   border-radius: 12px;
   color: #f5f5f5 !important; /* Off-white - enhanced with backdrop */
 }
